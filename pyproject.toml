--- conflicted
+++ resolved
@@ -11,7 +11,6 @@
 ]
 exclude = ["docs/_build"]
 
-<<<<<<< HEAD
 [project]
 name = "oemof.visio"
 authors = [
@@ -19,19 +18,7 @@
 ]
 description = "A package that contains postprocessing and visualisation tools for oemof-solph models"
 requires-python = ">=3.10"
-=======
-[tool.setuptools]
-package-dir = {"" = "src"}
-packages = ["oemof.visio"]
-[project]
-name = "oemof.visio"
-authors = [
-  { name="oemof developing group", email="info@oemof.org"},
-]
-description = "Postprocessing and visualisation tools for oemof-solph models"
-readme = "README.rst"
-requires-python = ">=3.9"
->>>>>>> 4325ceb6
+
 classifiers = [
     "Programming Language :: Python :: 3",
     "Operating System :: OS Independent",
@@ -44,13 +31,9 @@
     "plotly"
 ]
 dynamic = ["version"]
-<<<<<<< HEAD
 
 [tool.setuptools.dynamic]
 readme = {file = ["README.rst"]}
-=======
-license = "MIT"
->>>>>>> 4325ceb6
 
 
 [project.optional-dependencies]
